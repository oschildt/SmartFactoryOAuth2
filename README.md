--- conflicted
+++ resolved
@@ -26,13 +26,8 @@
 
   "require": {
     "php": ">=8.0",
-<<<<<<< HEAD
     "smartfactory/smartfactory": ">=2.1.22",
     "smartfactory/oauth2": ">=1.2.22"
-=======
-    "smartfactory/smartfactory": ">=2.1.21",
-    "smartfactory/oauth2": ">=1.2.21"
->>>>>>> b020516a
   }
   
   ...
